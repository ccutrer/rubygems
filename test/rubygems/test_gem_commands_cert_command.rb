--- conflicted
+++ resolved
@@ -404,8 +404,6 @@
     Gem::Security.write PRIVATE_KEY, private_key_path
 
     public_cert_path = File.join Gem.user_home, '.gem', 'gem-public_cert.pem'
-<<<<<<< HEAD
-=======
     Gem::Security.write PUBLIC_CERT, public_cert_path
 
     path = File.join @tempdir, 'cert.pem'
@@ -438,7 +436,6 @@
     Gem::Security.write ENCRYPTED_PRIVATE_KEY, private_key_path, 0600, PRIVATE_KEY_PASSPHRASE
 
     public_cert_path = File.join Gem.user_home, '.gem', 'gem-public_cert.pem'
->>>>>>> 410e5f36
     Gem::Security.write PUBLIC_CERT, public_cert_path
 
     path = File.join @tempdir, 'cert.pem'
