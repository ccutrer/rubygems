--- conflicted
+++ resolved
@@ -134,7 +134,6 @@
   desc "Clean the vendor dir"
   task :clean do
     rm_rf "lib/bundler/vendor"
-<<<<<<< HEAD
   end
 end
 task :build => "vendor:build"
@@ -148,9 +147,6 @@
     pkg.gem_spec = gemspec
   end
   task :gem => [:build, :gemspec]
-=======
-  end
->>>>>>> f8175e9a
 end
 
 desc "install the gem locally"
@@ -167,11 +163,7 @@
 task :gem => [:gemspec, :build] do
   mkdir_p "pkg"
   sh "gem build bundler.gemspec"
-<<<<<<< HEAD
-  mv "#{gemspec.full_name}.gem pkg"
-=======
   mv "#{gemspec.full_name}.gem", "pkg"
->>>>>>> f8175e9a
 end
 
 desc "Install bundler"
