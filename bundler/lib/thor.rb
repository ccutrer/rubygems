--- conflicted
+++ resolved
@@ -61,8 +61,6 @@
     end
   end
 
-<<<<<<< HEAD
-=======
   def self.descriptions
     (@descriptions || []) + (self == Thor ? [] : superclass.descriptions)
   end
@@ -75,7 +73,6 @@
     (@opts || []) + (self == Thor ? [] : superclass.opts)
   end
 
->>>>>>> 7ba70192
   def self.help_list
     @help_list ||= begin
       max_usage = usages.max {|x,y| x.last.to_s.size <=> y.last.to_s.size}.last.size
