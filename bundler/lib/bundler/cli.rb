require 'bundler'
require 'bundler/similarity_detector'
require 'bundler/vendored_thor'

module Bundler
  class CLI < Thor
    include Thor::Actions

    def self.start(*)
      super
    rescue Exception => e
      Bundler.ui = UI::Shell.new
      raise e
    end

    def initialize(*)
      super
      ENV['BUNDLE_GEMFILE']   = File.expand_path(options[:gemfile]) if options[:gemfile]
      Bundler::Retry.attempts = options[:retry] || Bundler.settings[:retry] || Bundler::Retry::DEFAULT_ATTEMPTS
      Bundler.rubygems.ui = UI::RGProxy.new(Bundler.ui)
    rescue UnknownArgumentError => e
      raise InvalidOption, e.message
    ensure
      self.options ||= {}
      Bundler.ui = UI::Shell.new(options)
      Bundler.ui.level = "debug" if options["verbose"]
    end

    check_unknown_options!(:except => [:config, :exec])
    stop_on_unknown_option! :exec

    default_task :install
    class_option "no-color", :type => :boolean, :banner => "Disable colorization in output"
    class_option "verbose",  :type => :boolean, :banner => "Enable verbose output mode", :aliases => "-V"
    class_option "retry",    :type => :numeric, :aliases => "-r", :banner =>
      "Specify the number of times you wish to attempt network commands"

    def help(cli = nil)
      case cli
      when "gemfile" then command = "gemfile.5"
      when nil       then command = "bundle"
      else command = "bundle-#{cli}"
      end

      manpages = %w(
          bundle
          bundle-config
          bundle-exec
          bundle-install
          bundle-package
          bundle-update
          bundle-platform
          gemfile.5)

      if manpages.include?(command)
        root = File.expand_path("../man", __FILE__)

        if Bundler.which("man") && root !~ %r{^file:/.+!/META-INF/jruby.home/.+}
          Kernel.exec "man #{root}/#{command}"
        else
          puts File.read("#{root}/#{command}.txt")
        end
      else
        super
      end
    end

    desc "init", "Generates a Gemfile into the current working directory"
    long_desc <<-D
      Init generates a default Gemfile in the current working directory. When adding a
      Gemfile to a gem with a gemspec, the --gemspec option will automatically add each
      dependency listed in the gemspec file to the newly created Gemfile.
    D
    method_option "gemspec", :type => :string, :banner => "Use the specified .gemspec to create the Gemfile"
    def init
      opts = options.dup
      if File.exist?("Gemfile")
        Bundler.ui.error "Gemfile already exists at #{Dir.pwd}/Gemfile"
        exit 1
      end

      if opts[:gemspec]
        gemspec = File.expand_path(opts[:gemspec])
        unless File.exist?(gemspec)
          Bundler.ui.error "Gem specification #{gemspec} doesn't exist"
          exit 1
        end
        spec = Gem::Specification.load(gemspec)
        puts "Writing new Gemfile to #{Dir.pwd}/Gemfile"
        File.open('Gemfile', 'wb') do |file|
          file << "# Generated from #{gemspec}\n"
          file << spec.to_gemfile
        end
      else
        puts "Writing new Gemfile to #{Dir.pwd}/Gemfile"
        FileUtils.cp(File.expand_path('../templates/Gemfile', __FILE__), 'Gemfile')
      end
    end

    desc "check", "Checks if the dependencies listed in Gemfile are satisfied by currently installed gems"
    long_desc <<-D
      Check searches the local machine for each of the gems requested in the Gemfile. If
      all gems are found, Bundler prints a success message and exits with a status of 0.
      If not, the first missing gem is listed and Bundler exits status 1.
    D
    method_option "gemfile", :type => :string, :banner =>
      "Use the specified gemfile instead of Gemfile"
    method_option "path", :type => :string, :banner =>
      "Specify a different path than the system default ($BUNDLE_PATH or $GEM_HOME). Bundler will remember this value for future installs on this machine"
    method_option "dry-run", :type => :boolean, :default => false, :banner =>
      "Lock the Gemfile"
    def check
      Bundler.settings[:path] = File.expand_path(options[:path]) if options[:path]
      begin
        definition = Bundler.definition
        definition.validate_ruby!
        not_installed = definition.missing_specs
      rescue GemNotFound, VersionConflict
        Bundler.ui.error "Bundler can't satisfy your Gemfile's dependencies."
        Bundler.ui.warn  "Install missing gems with `bundle install`."
        exit 1
      end

      if not_installed.any?
        Bundler.ui.error "The following gems are missing"
        not_installed.each { |s| Bundler.ui.error " * #{s.name} (#{s.version})" }
        Bundler.ui.warn "Install missing gems with `bundle install`"
        exit 1
      elsif !Bundler.default_lockfile.exist? && Bundler.settings[:frozen]
        Bundler.ui.error "This bundle has been frozen, but there is no Gemfile.lock present"
        exit 1
      else
        Bundler.load.lock unless options[:"dry-run"]
        Bundler.ui.info "The Gemfile's dependencies are satisfied"
      end
    end

    desc "install", "Install the current environment to the system"
    long_desc <<-D
      Install will install all of the gems in the current bundle, making them available
      for use. In a freshly checked out repository, this command will give you the same
      gem versions as the last person who updated the Gemfile and ran `bundle update`.

      Passing [DIR] to install (e.g. vendor) will cause the unpacked gems to be installed
      into the [DIR] directory rather than into system gems.

      If the bundle has already been installed, bundler will tell you so and then exit.
    D
    method_option "without", :type => :array, :banner =>
      "Exclude gems that are part of the specified named group."
    method_option "gemfile", :type => :string, :banner =>
      "Use the specified gemfile instead of Gemfile"
    method_option "no-prune", :type => :boolean, :banner =>
      "Don't remove stale gems from the cache."
    method_option "no-cache", :type => :boolean, :banner =>
      "Don't update the existing gem cache."
    method_option "quiet", :type => :boolean, :banner =>
      "Only output warnings and errors."
    method_option "local", :type => :boolean, :banner =>
      "Do not attempt to fetch gems remotely and use the gem cache instead"
    method_option "binstubs", :type => :string, :lazy_default => "bin", :banner =>
      "Generate bin stubs for bundled gems to ./bin"
    method_option "shebang", :type => :string, :banner =>
      "Specify a different shebang executable name than the default (usually 'ruby')"
    method_option "path", :type => :string, :banner =>
      "Specify a different path than the system default ($BUNDLE_PATH or $GEM_HOME). Bundler will remember this value for future installs on this machine"
    method_option "system", :type => :boolean, :banner =>
      "Install to the system location ($BUNDLE_PATH or $GEM_HOME) even if the bundle was previously installed somewhere else for this application"
    method_option "frozen", :type => :boolean, :banner =>
      "Do not allow the Gemfile.lock to be updated after this install"
    method_option "deployment", :type => :boolean, :banner =>
      "Install using defaults tuned for deployment environments"
    method_option "standalone", :type => :array, :lazy_default => [], :banner =>
      "Make a bundle that can work without the Bundler runtime"
    method_option "full-index", :type => :boolean, :banner =>
      "Use the rubygems modern index instead of the API endpoint"
    method_option "clean", :type => :boolean, :banner =>
      "Run bundle clean automatically after install"
    method_option "trust-policy", :alias => "P", :type => :string, :banner =>
      "Gem trust policy (like gem install -P). Must be one of " +
        Bundler.rubygems.security_policies.keys.join('|') unless
        Bundler.rubygems.security_policies.empty?
    method_option "jobs", :aliases => "-j", :type => :numeric, :banner =>
      "Specify the number of jobs to run in parallel"

    def install
      opts = options.dup
      if opts[:without]
        opts[:without] = opts[:without].map{|g| g.tr(' ', ':') }
      end

      ENV['RB_USER_INSTALL'] = '1' if Bundler::FREEBSD

      # Just disable color in deployment mode
      Bundler.ui.shell = Thor::Shell::Basic.new if opts[:deployment]

      if (opts[:path] || opts[:deployment]) && opts[:system]
        Bundler.ui.error "You have specified both a path to install your gems to, \n" \
                         "as well as --system. Please choose."
        exit 1
      end

      if (opts["trust-policy"])
        unless (Bundler.rubygems.security_policies.keys.include?(opts["trust-policy"]))
          Bundler.ui.error "Rubygems doesn't know about trust policy '#{opts["trust-policy"]}'. " \
            "The known policies are: #{Bundler.rubygems.security_policies.keys.join(', ')}."
          exit 1
        end
        Bundler.settings["trust-policy"] = opts["trust-policy"]
      else
        Bundler.settings["trust-policy"] = nil if Bundler.settings["trust-policy"]
      end

      if opts[:deployment] || opts[:frozen]
        unless Bundler.default_lockfile.exist?
          flag = opts[:deployment] ? '--deployment' : '--frozen'
          raise ProductionError, "The #{flag} flag requires a Gemfile.lock. Please make " \
                                 "sure you have checked your Gemfile.lock into version control " \
                                 "before deploying."
        end

        if Bundler.root.join("vendor/cache").exist?
          opts[:local] = true
        end

        Bundler.settings[:frozen] = '1'
      end

      # When install is called with --no-deployment, disable deployment mode
      if opts[:deployment] == false
        Bundler.settings.delete(:frozen)
        opts[:system] = true
      end

<<<<<<< HEAD
=======
      # Can't use Bundler.settings for this because settings needs gemfile.dirname
>>>>>>> bcf42e92
      Bundler.settings[:path]     = nil if opts[:system]
      Bundler.settings[:path]     = "vendor/bundle" if opts[:deployment]
      Bundler.settings[:path]     = opts["path"] if opts["path"]
      Bundler.settings[:path]     ||= "bundle" if opts["standalone"]
      Bundler.settings[:bin]      = opts["binstubs"] if opts["binstubs"]
      Bundler.settings[:bin]      = nil if opts["binstubs"] && opts["binstubs"].empty?
      Bundler.settings[:shebang]  = opts["shebang"] if opts["shebang"]
      Bundler.settings[:jobs]     = opts["jobs"] if opts["jobs"]
      Bundler.settings[:no_prune] = true if opts["no-prune"]
      Bundler.settings[:clean]    = opts["clean"] if opts["clean"]
      Bundler.settings.without    = opts[:without]
      Bundler.ui.level            = "warn" if opts[:quiet]
      Bundler::Fetcher.disable_endpoint = opts["full-index"]
      Bundler.settings[:disable_shared_gems] = Bundler.settings[:path] ? '1' : nil

      # rubygems plugins sometimes hook into the gem install process
      Gem.load_env_plugins if Gem.respond_to?(:load_env_plugins)

      definition = Bundler.definition
      definition.validate_ruby!
      Installer.install(Bundler.root, definition, opts)
      Bundler.load.cache if Bundler.root.join("vendor/cache").exist? && !options["no-cache"]

      if Bundler.settings[:path]
        absolute_path = File.expand_path(Bundler.settings[:path])
        relative_path = absolute_path.sub(File.expand_path('.'), '.')
        Bundler.ui.confirm "Your bundle is complete!"
        Bundler.ui.confirm without_groups_message if Bundler.settings.without.any?
        Bundler.ui.confirm "It was installed into #{relative_path}"
      else
        Bundler.ui.confirm "Your bundle is complete!"
        Bundler.ui.confirm without_groups_message if Bundler.settings.without.any?
        Bundler.ui.confirm "Use `bundle show [gemname]` to see where a bundled gem is installed."
      end
      Installer.post_install_messages.to_a.each do |name, msg|
        Bundler.ui.confirm "Post-install message from #{name}:"
        Bundler.ui.info msg
      end

      clean if Bundler.settings[:clean] && Bundler.settings[:path]
    rescue GemNotFound, VersionConflict => e
      if opts[:local] && Bundler.app_cache.exist?
        Bundler.ui.warn "Some gems seem to be missing from your vendor/cache directory."
      end

      if Bundler.definition.rubygems_remotes.empty?
        Bundler.ui.warn <<-WARN, :wrap => true
          Your Gemfile has no gem server sources. If you need gems that are \
          not already on your machine, add a line like this to your Gemfile:
          source 'https://rubygems.org'
        WARN
      end
      raise e
    end

    desc "update", "update the current environment"
    long_desc <<-D
      Update will install the newest versions of the gems listed in the Gemfile. Use
      update when you have changed the Gemfile, or if you want to get the newest
      possible versions of the gems in the bundle.
    D
    method_option "source", :type => :array, :banner => "Update a specific source (and all gems associated with it)"
    method_option "local", :type => :boolean, :banner =>
      "Do not attempt to fetch gems remotely and use the gem cache instead"
    method_option "quiet", :type => :boolean, :banner =>
      "Only output warnings and errors."
    method_option "full-index", :type => :boolean, :banner =>
        "Use the rubygems modern index instead of the API endpoint"
    method_option "jobs", :aliases => "-j", :type => :numeric, :banner =>
      "Specify the number of jobs to run in parallel"
    def update(*gems)
      sources = Array(options[:source])
      Bundler.ui.level = "warn" if options[:quiet]

      if gems.empty? && sources.empty?
        # We're doing a full update
        Bundler.definition(true)
      else
        # cycle through the requested gems, just to make sure they exist
        names = Bundler.locked_gems.specs.map{ |s| s.name }
        gems.each do |g|
          next if names.include?(g)
          raise GemNotFound, not_found_message(g, names)
        end
        Bundler.definition(:gems => gems, :sources => sources)
      end

      Bundler::Fetcher.disable_endpoint = options["full-index"]

      opts = options.dup
      opts["update"] = true
      opts["local"] = options[:local]

      Bundler.settings[:jobs]     = opts["jobs"] if opts["jobs"]

      # rubygems plugins sometimes hook into the gem install process
      Gem.load_env_plugins if Gem.respond_to?(:load_env_plugins)

      Bundler.definition.validate_ruby!
      Installer.install Bundler.root, Bundler.definition, opts
      Bundler.load.cache if Bundler.root.join("vendor/cache").exist?
      clean if Bundler.settings[:clean] && Bundler.settings[:path]
      Bundler.ui.confirm "Your bundle is updated!"
      Bundler.ui.confirm without_groups_message if Bundler.settings.without.any?
    end

    desc "show [GEM]", "Shows all gems that are part of the bundle, or the path to a given gem"
    long_desc <<-D
      Show lists the names and versions of all gems that are required by your Gemfile.
      Calling show with [GEM] will list the exact location of that gem on your machine.
    D
    method_option "paths", :type => :boolean,
      :banner => "List the paths of all gems that are required by your Gemfile."
    def show(gem_name = nil)
      Bundler.ui.silence do
        Bundler.definition.validate_ruby!
        Bundler.load.lock
      end

      if gem_name
        if gem_name == "bundler"
          path = File.expand_path("../../..", __FILE__)
        else
          spec = select_spec(gem_name, :regex_match)
          return unless spec
          path = spec.full_gem_path
          if !File.directory?(path)
            Bundler.ui.warn "The gem #{gem_name} has been deleted. It was installed at:"
          end
        end
        return Bundler.ui.info(path)
      end

      if options[:paths]
        Bundler.load.specs.sort_by { |s| s.name }.map do |s|
          Bundler.ui.info s.full_gem_path
        end
      else
        Bundler.ui.info "Gems included by the bundle:"
        Bundler.load.specs.sort_by { |s| s.name }.each do |s|
          Bundler.ui.info "  * #{s.name} (#{s.version}#{s.git_version})"
        end
      end
    end
    map %w(list) => "show"

    desc "binstubs [GEM]", "install the binstubs of the listed gem"
    long_desc <<-D
      Generate binstubs for executables in [GEM]. Binstubs are put into bin,
      or the --binstubs directory if one has been set.
    D
    method_option "path", :type => :string, :lazy_default => "bin", :banner =>
      "binstub destination directory (default bin)"
    method_option "force", :type => :boolean, :default => false, :banner =>
      "overwrite existing binstubs if they exist"
    def binstubs(*gems)
      Bundler.definition.validate_ruby!
      Bundler.settings[:bin] = options["path"] if options["path"]
      Bundler.settings[:bin] = nil if options["path"] && options["path"].empty?
      installer = Installer.new(Bundler.root, Bundler.definition)

      if gems.empty?
        Bundler.ui.error "`bundle binstubs` needs at least one gem to run."
        exit 1
      end

      gems.each do |gem_name|
        spec = installer.specs.find{|s| s.name == gem_name }
        raise GemNotFound, not_found_message(gem_name, Bundler.definition.specs) unless spec

        if spec.name == "bundler"
          Bundler.ui.warn "Sorry, Bundler can only be run via Rubygems."
        else
          installer.generate_bundler_executable_stubs(spec, :force => options[:force], :binstubs_cmd => true)
        end
      end
    end

    desc "outdated [GEM]", "list installed gems with newer versions available"
    long_desc <<-D
      Outdated lists the names and versions of gems that have a newer version available
      in the given source. Calling outdated with [GEM [GEM]] will only check for newer
      versions of the given gems. Prerelease gems are ignored by default. If your gems
      are up to date, Bundler will exit with a status of 0. Otherwise, it will exit 1.
    D
    method_option "pre", :type => :boolean, :banner => "Check for newer pre-release gems"
    method_option "source", :type => :array, :banner => "Check against a specific source"
    method_option "local", :type => :boolean, :banner =>
      "Do not attempt to fetch gems remotely and use the gem cache instead"
    method_option "strict", :type => :boolean, :banner =>
      "Only list newer versions allowed by your Gemfile requirements"
    def outdated(*gems)
      sources = Array(options[:source])

      gems.each do |gem_name|
        select_spec(gem_name)
      end

      Bundler.definition.validate_ruby!
      current_specs = Bundler.ui.silence { Bundler.load.specs }
      current_dependencies = {}
      Bundler.ui.silence { Bundler.load.dependencies.each { |dep| current_dependencies[dep.name] = dep } }

      if gems.empty? && sources.empty?
        # We're doing a full update
        definition = Bundler.definition(true)
      else
        definition = Bundler.definition(:gems => gems, :sources => sources)
      end
      options["local"] ? definition.resolve_with_cache! : definition.resolve_remotely!

      Bundler.ui.info ""

      out_count = 0
      # Loop through the current specs
      gemfile_specs, dependency_specs = current_specs.partition { |spec| current_dependencies.has_key? spec.name }
      [gemfile_specs.sort_by(&:name), dependency_specs.sort_by(&:name)].flatten.each do |current_spec|
        next if !gems.empty? && !gems.include?(current_spec.name)

        dependency = current_dependencies[current_spec.name]

        active_spec = definition.index[current_spec.name].sort_by { |b| b.version }
        if !current_spec.version.prerelease? && !options[:pre] && active_spec.size > 1
          active_spec = active_spec.delete_if { |b| b.respond_to?(:version) && b.version.prerelease? }
        end
        if options["strict"]
          active_spec =  active_spec.reverse.detect do |b|
            dependency && b.respond_to?(:version) && dependency.requirement.satisfied_by?(b.version)
          end || active_spec.last
        else
          active_spec = active_spec.last
        end
        next if active_spec.nil?

        gem_outdated = Gem::Version.new(active_spec.version) > Gem::Version.new(current_spec.version)
        git_outdated = current_spec.git_version != active_spec.git_version
        if gem_outdated || git_outdated
          if out_count == 0
            if options["pre"]
              Bundler.ui.info "Outdated gems included in the bundle (including pre-releases):"
            else
              Bundler.ui.info "Outdated gems included in the bundle:"
            end
          end

          spec_version    = "#{active_spec.version}#{active_spec.git_version}"
          current_version = "#{current_spec.version}#{current_spec.git_version}"
          dependency_version = %|Gemfile specifies "#{dependency.requirement}"| if dependency && dependency.specific?
          Bundler.ui.info "  * #{active_spec.name} (#{spec_version} > #{current_version}) #{dependency_version}".rstrip
          out_count += 1
        end
        Bundler.ui.debug "from #{active_spec.loaded_from}"
      end

      if out_count.zero?
        Bundler.ui.info "Your bundle is up to date!\n"
      else
        exit 1
      end
    end

    desc "cache", "Cache all the gems to vendor/cache", :hide => true
    method_option "no-prune",  :type => :boolean, :banner => "Don't remove stale gems from the cache."
    method_option "all",  :type => :boolean, :banner => "Include all sources (including path and git)."
    def cache
      Bundler.definition.validate_ruby!
      Bundler.definition.resolve_with_cache!
      setup_cache_all
      Bundler.load.cache
      Bundler.settings[:no_prune] = true if options["no-prune"]
      Bundler.load.lock
    rescue GemNotFound => e
      Bundler.ui.error(e.message)
      Bundler.ui.warn "Run `bundle install` to install missing gems."
      exit 1
    end

    desc "package", "Locks and then caches all of the gems into vendor/cache"
    method_option "no-prune",  :type => :boolean, :banner => "Don't remove stale gems from the cache."
    method_option "all",  :type => :boolean, :banner => "Include all sources (including path and git)."
    method_option "quiet", :type => :boolean, :banner => "Only output warnings and errors."
    long_desc <<-D
      The package command will copy the .gem files for every gem in the bundle into the
      directory ./vendor/cache. If you then check that directory into your source
      control repository, others who check out your source will be able to install the
      bundle without having to download any additional gems.
    D
    def package
      Bundler.ui.level = "warn" if options[:quiet]
      setup_cache_all
      install
      # TODO: move cache contents here now that all bundles are locked
      Bundler.load.cache
    end
    map %w(pack) => :package

    desc "exec", "Run the command in context of the bundle"
    method_option :keep_file_descriptors, :type => :boolean, :default => false
    long_desc <<-D
      Exec runs a command, providing it access to the gems in the bundle. While using
      bundle exec you can require and call the bundled gems as if they were installed
      into the system wide Rubygems repository.
    D
    def exec(*args)
      Bundler.definition.validate_ruby!
      Bundler.load.setup_environment

      begin
        if RUBY_VERSION >= "2.0"
          args << { :close_others => !options.keep_file_descriptors? }
        elsif options.keep_file_descriptors?
          Bundler.ui.warn "Ruby version #{RUBY_VERSION} defaults to keeping non-standard file descriptors on Kernel#exec."
        end

        # Run
        Kernel.exec(*args)
      rescue Errno::EACCES
        Bundler.ui.error "bundler: not executable: #{args.first}"
        exit 126
      rescue Errno::ENOENT
        Bundler.ui.error "bundler: command not found: #{args.first}"
        Bundler.ui.warn  "Install missing gem executables with `bundle install`"
        exit 127
      rescue ArgumentError
        Bundler.ui.error "bundler: exec needs a command to run"
        exit 128
      end
    end

    desc "config NAME [VALUE]", "retrieve or set a configuration value"
    long_desc <<-D
      Retrieves or sets a configuration value. If only one parameter is provided, retrieve the value. If two parameters are provided, replace the
      existing value with the newly provided one.

      By default, setting a configuration value sets it for all projects
      on the machine.

      If a global setting is superceded by local configuration, this command
      will show the current value, as well as any superceded values and
      where they were specified.
    D
    def config(*args)
      peek = args.shift

      if peek && peek =~ /^\-\-/
        name, scope = args.shift, $'
      else
        name, scope = peek, "global"
      end

      unless name
        Bundler.ui.confirm "Settings are listed in order of priority. The top value will be used.\n"

        Bundler.settings.all.each do |setting|
          Bundler.ui.confirm "#{setting}"
          with_padding do
            Bundler.settings.pretty_values_for(setting).each do |line|
              Bundler.ui.info line
            end
          end
          Bundler.ui.confirm ""
        end
        return
      end

      case scope
      when "delete"
        Bundler.settings.set_local(name, nil)
        Bundler.settings.set_global(name, nil)
      when "local", "global"
        if args.empty?
          Bundler.ui.confirm "Settings for `#{name}` in order of priority. The top value will be used"
          with_padding do
            Bundler.settings.pretty_values_for(name).each { |line| Bundler.ui.info line }
          end
          return
        end

        locations = Bundler.settings.locations(name)

        if scope == "global"
          if local = locations[:local]
            Bundler.ui.info "Your application has set #{name} to #{local.inspect}. This will override the " \
              "global value you are currently setting"
          end

          if env = locations[:env]
            Bundler.ui.info "You have a bundler environment variable for #{name} set to #{env.inspect}. " \
              "This will take precedence over the global value you are setting"
          end

          if global = locations[:global]
            Bundler.ui.info "You are replacing the current global value of #{name}, which is currently #{global.inspect}"
          end
        end

        if scope == "local" && local = locations[:local]
          Bundler.ui.info "You are replacing the current local value of #{name}, which is currently #{local.inspect}"
        end

        if name.match(/\Alocal\./)
          pathname = Pathname.new(args.join(" "))
          args = [pathname.expand_path.to_s] if pathname.directory?
        end

        Bundler.settings.send("set_#{scope}", name, args.join(" "))
      else
        Bundler.ui.error "Invalid scope --#{scope} given. Please use --local or --global."
        exit 1
      end
    end

    desc "open GEM", "Opens the source directory of the given bundled gem"
    def open(name)
      editor = [ENV['BUNDLER_EDITOR'], ENV['VISUAL'], ENV['EDITOR']].find{|e| !e.nil? && !e.empty? }
      return Bundler.ui.info("To open a bundled gem, set $EDITOR or $BUNDLER_EDITOR") unless editor
      spec = select_spec(name, :regex_match)
      return unless spec
      Dir.chdir(spec.full_gem_path) do
        command = "#{editor} #{spec.full_gem_path}"
        success = system(command)
        Bundler.ui.info "Could not run '#{command}'" unless success
      end
    end

    desc "console [GROUP]", "Opens an IRB session with the bundle pre-loaded"
    def console(group = nil)
      group ? Bundler.require(:default, *(group.split.map! {|g| g.to_sym })) : Bundler.require
      ARGV.clear

      require 'irb'
      IRB.start
    end

    desc "version", "Prints the bundler's version information"
    def version
      Bundler.ui.info "Bundler version #{Bundler::VERSION}"
    end
    map %w(-v --version) => :version

    desc "licenses", "Prints the license of all gems in the bundle"
    def licenses
      Bundler.load.specs.sort_by { |s| s.license.to_s }.reverse.each do |s|
        gem_name = s.name
        license  = s.license || s.licenses

        if license.empty?
          Bundler.ui.warn "#{gem_name}: Unknown"
        else
          Bundler.ui.info "#{gem_name}: #{license}"
        end
      end
    end

    desc 'viz', "Generates a visual dependency graph"
    long_desc <<-D
      Viz generates a PNG file of the current Gemfile as a dependency graph.
      Viz requires the ruby-graphviz gem (and its dependencies).
      The associated gems must also be installed via 'bundle install'.
    D
    method_option :file, :type => :string, :default => 'gem_graph', :aliases => '-f', :banner => "The name to use for the generated file. see format option"
    method_option :version, :type => :boolean, :default => false, :aliases => '-v', :banner => "Set to show each gem version."
    method_option :requirements, :type => :boolean, :default => false, :aliases => '-r', :banner => "Set to show the version of each required dependency."
    method_option :format, :type => :string, :default => "png", :aliases => '-F', :banner => "This is output format option. Supported format is png, jpg, svg, dot ..."
    def viz
      require 'graphviz'
      output_file = File.expand_path(options[:file])
      graph = Graph.new(Bundler.load, output_file, options[:version], options[:requirements], options[:format])
      graph.viz
    rescue LoadError => e
      Bundler.ui.error e.inspect
      Bundler.ui.warn "Make sure you have the graphviz ruby gem. You can install it with:"
      Bundler.ui.warn "`gem install ruby-graphviz`"
    rescue StandardError => e
      if e.message =~ /GraphViz not installed or dot not in PATH/
        Bundler.ui.error e.message
        Bundler.ui.warn "Please install GraphViz. On a Mac with homebrew, you can run `brew install graphviz`."
      else
        raise
      end
    end

    desc "gem GEM", "Creates a skeleton for creating a rubygem"
    method_option :bin, :type => :boolean, :default => false, :aliases => '-b', :banner => "Generate a binary for your library."
    method_option :test, :type => :string, :lazy_default => 'rspec', :aliases => '-t', :banner => "Generate a test directory for your library: 'rspec' is the default, but 'minitest' is also supported."
    method_option :edit, :type => :string, :aliases => "-e",
                  :lazy_default => [ENV['BUNDLER_EDITOR'], ENV['VISUAL'], ENV['EDITOR']].find{|e| !e.nil? && !e.empty? },
                  :required => false, :banner => "/path/to/your/editor",
                  :desc => "Open generated gemspec in the specified editor (defaults to $EDITOR or $BUNDLER_EDITOR)"

    def gem(name)
      name = name.chomp("/") # remove trailing slash if present
      namespaced_path = name.tr('-', '/')
      target = File.join(Dir.pwd, name)
      constant_name = name.split('_').map{|p| p[0..0].upcase + p[1..-1] }.join
      constant_name = constant_name.split('-').map{|q| q[0..0].upcase + q[1..-1] }.join('::') if constant_name =~ /-/
      constant_array = constant_name.split('::')
      git_user_name = `git config user.name`.chomp
      git_user_email = `git config user.email`.chomp
      opts = {
        :name            => name,
        :namespaced_path => namespaced_path,
        :constant_name   => constant_name,
        :constant_array  => constant_array,
        :author          => git_user_name.empty? ? "TODO: Write your name" : git_user_name,
        :email           => git_user_email.empty? ? "TODO: Write your email address" : git_user_email,
        :test            => options[:test]
      }
      gemspec_dest = File.join(target, "#{name}.gemspec")
      template(File.join("newgem/Gemfile.tt"),               File.join(target, "Gemfile"),                             opts)
      template(File.join("newgem/Rakefile.tt"),              File.join(target, "Rakefile"),                            opts)
      template(File.join("newgem/LICENSE.txt.tt"),           File.join(target, "LICENSE.txt"),                         opts)
      template(File.join("newgem/README.md.tt"),             File.join(target, "README.md"),                           opts)
      template(File.join("newgem/gitignore.tt"),             File.join(target, ".gitignore"),                          opts)
      template(File.join("newgem/newgem.gemspec.tt"),        gemspec_dest,                                             opts)
      template(File.join("newgem/lib/newgem.rb.tt"),         File.join(target, "lib/#{namespaced_path}.rb"),           opts)
      template(File.join("newgem/lib/newgem/version.rb.tt"), File.join(target, "lib/#{namespaced_path}/version.rb"),   opts)
      if options[:bin]
        template(File.join("newgem/bin/newgem.tt"),          File.join(target, 'bin', name),                           opts)
      end
      case options[:test]
      when 'rspec'
        template(File.join("newgem/rspec.tt"),               File.join(target, ".rspec"),                              opts)
        template(File.join("newgem/spec/spec_helper.rb.tt"), File.join(target, "spec/spec_helper.rb"),                 opts)
        template(File.join("newgem/spec/newgem_spec.rb.tt"), File.join(target, "spec/#{namespaced_path}_spec.rb"),     opts)
      when 'minitest'
        template(File.join("newgem/test/minitest_helper.rb.tt"), File.join(target, "test/minitest_helper.rb"),         opts)
        template(File.join("newgem/test/test_newgem.rb.tt"),     File.join(target, "test/test_#{namespaced_path}.rb"), opts)
      end
      if options[:test]
        template(File.join("newgem/.travis.yml.tt"),         File.join(target, ".travis.yml"),            opts)
      end
      Bundler.ui.info "Initializing git repo in #{target}"
      Dir.chdir(target) { `git init`; `git add .` }

      if options[:edit]
        run("#{options["edit"]} \"#{gemspec_dest}\"")  # Open gemspec in editor
      end
    end

    def self.source_root
      File.expand_path(File.join(File.dirname(__FILE__), 'templates'))
    end

    desc "clean", "Cleans up unused gems in your bundler directory"
    method_option "dry-run", :type => :boolean, :default => false, :banner =>
      "only print out changes, do not actually clean gems"
    method_option "force", :type => :boolean, :default => false, :banner =>
      "forces clean even if --path is not set"
    def clean
      if Bundler.settings[:path] || options[:force]
        Bundler.load.clean(options[:"dry-run"])
      else
        Bundler.ui.error "Can only use bundle clean when --path is set or --force is set"
        exit 1
      end
    end

    desc "platform", "Displays platform compatibility information"
    method_option "ruby", :type => :boolean, :default => false, :banner =>
      "only display ruby related platform information"
    def platform
      platforms, ruby_version = Bundler.ui.silence do
        [ Bundler.definition.platforms.map {|p| "* #{p}" },
          Bundler.definition.ruby_version ]
      end
      output = []

      if options[:ruby]
        if ruby_version
          output << ruby_version
        else
          output << "No ruby version specified"
        end
      else
        output << "Your platform is: #{RUBY_PLATFORM}"
        output << "Your app has gems that work on these platforms:\n#{platforms.join("\n")}"

        if ruby_version
          output << "Your Gemfile specifies a Ruby version requirement:\n* #{ruby_version}"

          begin
            Bundler.definition.validate_ruby!
            output << "Your current platform satisfies the Ruby version requirement."
          rescue RubyVersionMismatch => e
            output << e.message
          end
        else
          output << "Your Gemfile does not specify a Ruby version requirement."
        end
      end

      Bundler.ui.info output.join("\n\n")
    end

    desc "inject GEM VERSION ...", "Add the named gem(s), with version requirements, to the resolved Gemfile"
    def inject(name, version, *gems)
      # The required arguments allow Thor to give useful feedback when the arguments
      # are incorrect. This adds those first two arguments onto the list as a whole.
      gems.unshift(version).unshift(name)

      # Build an array of Dependency objects out of the arguments
      deps = []
      gems.each_slice(2) do |gem_name, gem_version|
        deps << Bundler::Dependency.new(gem_name, gem_version)
      end

      added = Injector.inject(deps)

      if added.any?
        Bundler.ui.confirm "Added to Gemfile:"
        Bundler.ui.confirm added.map{ |g| "  #{g}" }.join("\n")
      else
        Bundler.ui.confirm "All injected gems were already present in the Gemfile"
      end
    end

    desc "env", "Print information about the environment Bundler is running under"
    def env
      Env.new.write($stdout)
    end

  private

    def setup_cache_all
      Bundler.settings[:cache_all] = options[:all] if options.key?("all")

      if Bundler.definition.sources.any? { |s| !s.is_a?(Source::Rubygems) } && !Bundler.settings[:cache_all]
        Bundler.ui.warn "Your Gemfile contains path and git dependencies. If you want "    \
          "to package them as well, please pass the --all flag. This will be the default " \
          "on Bundler 2.0."
      end
    end

    def select_spec(name, regex_match = nil)
      specs = []
      regexp = Regexp.new(name) if regex_match

      Bundler.definition.specs.each do |spec|
        return spec if spec.name == name
        specs << spec if regexp && spec.name =~ regexp
      end

      case specs.count
      when 0
        raise GemNotFound, not_found_message(name, Bundler.definition.dependencies)
      when 1
        specs.first
      else
        specs.each_with_index do |spec, index|
          Bundler.ui.info "#{index.succ} : #{spec.name}", true
        end
        Bundler.ui.info '0 : - exit -', true

        input = Bundler.ui.ask('> ')
        (num = input.to_i) > 0 ? specs[num - 1] : nil
      end
    end

    def not_found_message(missing_gem_name, alternatives)
      message = "Could not find gem '#{missing_gem_name}'."

      # This is called as the result of a GemNotFound, let's see if
      # there's any similarly named ones we can propose instead
      alternate_names = alternatives.map { |a| a.respond_to?(:name) ? a.name : a }
      suggestions = SimilarityDetector.new(alternate_names).similar_word_list(missing_gem_name)
      message += "\nDid you mean #{suggestions}?" if suggestions
      message
    end

    def without_groups_message
      groups = Bundler.settings.without
      group_list = [groups[0...-1].join(", "), groups[-1..-1]].
        reject{|s| s.to_s.empty? }.join(" and ")
      group_str = (groups.size == 1) ? "group" : "groups"
      "Gems in the #{group_str} #{group_list} were not installed."
    end

  end
end<|MERGE_RESOLUTION|>--- conflicted
+++ resolved
@@ -232,10 +232,6 @@
         opts[:system] = true
       end
 
-<<<<<<< HEAD
-=======
-      # Can't use Bundler.settings for this because settings needs gemfile.dirname
->>>>>>> bcf42e92
       Bundler.settings[:path]     = nil if opts[:system]
       Bundler.settings[:path]     = "vendor/bundle" if opts[:deployment]
       Bundler.settings[:path]     = opts["path"] if opts["path"]
