--- conflicted
+++ resolved
@@ -80,7 +80,6 @@
       end
     end
 
-<<<<<<< HEAD
     # returns a list of the dependencies
     def unmet_dependency_names
       dependency_names = specs.values.map do |array_of_s|
@@ -91,10 +90,7 @@
       dependency_names.select{|name| specs_by_name(name).empty? }
     end
 
-    def use(other)
-=======
     def use(other, override_dupes = false)
->>>>>>> 2beafab9
       return unless other
       other.each do |s|
         if (dupes = search_by_spec(s)) && dupes.any?
