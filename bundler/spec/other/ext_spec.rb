--- conflicted
+++ resolved
@@ -3,11 +3,7 @@
 describe "Gem::Specification#match_platform" do
   it "does not match platforms other than the gem platform" do
     darwin = gem "lol", "1.0", "platform_specific-1.0-x86-darwin-10"
-<<<<<<< HEAD
-    expect(darwin.match_platform(pl('java'))).to be false
-=======
     expect(darwin.match_platform(pl('java'))).to eq(false)
->>>>>>> bd79e2a5
   end
 end
 
