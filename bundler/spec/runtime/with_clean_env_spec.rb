# frozen_string_literal: true

RSpec.describe "Bundler.with_env helpers" do
  def bundle_exec_ruby!(code, *args)
    opts = args.last.is_a?(Hash) ? args.pop : {}
    env = opts[:env] ||= {}
    env[:RUBYOPT] ||= "-r#{spec_dir.join("support/hax")}"
    args.push opts
    bundle! "exec '#{Gem.ruby}' -e #{code}", *args
  end

  describe "Bundler.original_env" do
    before do
      bundle "config path vendor/bundle"
      gemfile ""
      bundle "install"
    end

    it "should return the PATH present before bundle was activated" do
      code = "print Bundler.original_env['PATH']"
      path = `getconf PATH`.strip + "#{File::PATH_SEPARATOR}/foo"
      with_path_as(path) do
        bundle_exec_ruby!(code.dump)
        expect(last_command.stdboth).to eq(path)
      end
    end

    it "should return the GEM_PATH present before bundle was activated" do
      code = "print Bundler.original_env['GEM_PATH']"
      gem_path = ENV["GEM_PATH"] + ":/foo"
      with_gem_path_as(gem_path) do
        bundle_exec_ruby!(code.dump)
        expect(last_command.stdboth).to eq(gem_path)
      end
    end

    it "works with nested bundle exec invocations" do
      create_file("exe.rb", <<-'RB')
        count = ARGV.first.to_i
        exit if count < 0
        STDERR.puts "#{count} #{ENV["PATH"].end_with?(":/foo")}"
        if count == 2
          ENV["PATH"] = "#{ENV["PATH"]}:/foo"
        end
        exec(Gem.ruby, __FILE__, (count - 1).to_s)
      RB
      path = `getconf PATH`.strip + File::PATH_SEPARATOR + File.dirname(Gem.ruby)
      with_path_as(path) do
        bundle! "exec '#{Gem.ruby}' #{bundled_app("exe.rb")} 2", :env => { :RUBYOPT => "-r#{spec_dir.join("support/hax")}" }
      end
      expect(err).to eq <<-EOS.strip
2 false
1 true
0 true
      EOS
    end

    it "removes variables that bundler added" do
      original = ruby!('puts ENV.to_a.map {|e| e.join("=") }.sort.join("\n")', :env => { :RUBYOPT => "-r#{spec_dir.join("support/hax")}" })
      code = 'puts Bundler.original_env.to_a.map {|e| e.join("=") }.sort.join("\n")'
      bundle! "exec '#{Gem.ruby}' -e #{code.dump}", :env => { :RUBYOPT => "-r#{spec_dir.join("support/hax")}" }
      expect(out).to eq original
    end
  end

  describe "Bundler.clean_env", :bundler => "< 2" do
    before do
      bundle "config path vendor/bundle"
      gemfile ""
      bundle "install"
    end

    it "should delete BUNDLE_PATH" do
      code = "print Bundler.clean_env.has_key?('BUNDLE_PATH')"
      ENV["BUNDLE_PATH"] = "./foo"
      bundle_exec_ruby! code.dump
      expect(last_command.stdboth).to eq "false"
    end

    it "should remove '-rbundler/setup' from RUBYOPT" do
      code = "print Bundler.clean_env['RUBYOPT']"
      ENV["RUBYOPT"] = "-W2 -rbundler/setup"
      bundle_exec_ruby! code.dump
      expect(last_command.stdboth).not_to include("-rbundler/setup")
    end

    it "should clean up RUBYLIB" do
      code = "print Bundler.clean_env['RUBYLIB']"
      ENV["RUBYLIB"] = root.join("lib").to_s + File::PATH_SEPARATOR + "/foo"
<<<<<<< HEAD
      result = bundle("exec '#{Gem.ruby}' -e #{code.inspect}")
      expect(result).to eq("/foo")
=======
      bundle_exec_ruby! code.dump
      expect(last_command.stdboth).to eq("/foo")
>>>>>>> 10244ef2
    end

    it "should restore the original MANPATH" do
      code = "print Bundler.clean_env['MANPATH']"
      ENV["MANPATH"] = "/foo"
      ENV["BUNDLER_ORIG_MANPATH"] = "/foo-original"
      bundle_exec_ruby! code.dump
      expect(last_command.stdboth).to eq("/foo-original")
    end
  end

  describe "Bundler.with_original_env" do
    it "should set ENV to original_env in the block" do
      expected = Bundler.original_env
      actual = Bundler.with_original_env { ENV.to_hash }
      expect(actual).to eq(expected)
    end

    it "should restore the environment after execution" do
      Bundler.with_original_env do
        ENV["FOO"] = "hello"
      end

      expect(ENV).not_to have_key("FOO")
    end
  end

  describe "Bundler.with_clean_env", :bundler => "< 2" do
    it "should set ENV to clean_env in the block" do
      expected = Bundler.clean_env
      actual = Bundler.with_clean_env { ENV.to_hash }
      expect(actual).to eq(expected)
    end

    it "should restore the environment after execution" do
      Bundler.with_clean_env do
        ENV["FOO"] = "hello"
      end

      expect(ENV).not_to have_key("FOO")
    end
  end

  describe "Bundler.clean_system", :ruby => ">= 1.9", :bundler => "< 2" do
    it "runs system inside with_clean_env" do
      Bundler.clean_system(%(echo 'if [ "$BUNDLE_PATH" = "" ]; then exit 42; else exit 1; fi' | /bin/sh))
      expect($?.exitstatus).to eq(42)
    end
  end

  describe "Bundler.clean_exec", :ruby => ">= 1.9", :bundler => "< 2" do
    it "runs exec inside with_clean_env" do
      pid = Kernel.fork do
        Bundler.clean_exec(%(echo 'if [ "$BUNDLE_PATH" = "" ]; then exit 42; else exit 1; fi' | /bin/sh))
      end
      Process.wait(pid)
      expect($?.exitstatus).to eq(42)
    end
  end
end<|MERGE_RESOLUTION|>--- conflicted
+++ resolved
@@ -87,13 +87,8 @@
     it "should clean up RUBYLIB" do
       code = "print Bundler.clean_env['RUBYLIB']"
       ENV["RUBYLIB"] = root.join("lib").to_s + File::PATH_SEPARATOR + "/foo"
-<<<<<<< HEAD
-      result = bundle("exec '#{Gem.ruby}' -e #{code.inspect}")
-      expect(result).to eq("/foo")
-=======
       bundle_exec_ruby! code.dump
       expect(last_command.stdboth).to eq("/foo")
->>>>>>> 10244ef2
     end
 
     it "should restore the original MANPATH" do
