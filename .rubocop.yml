<<<<<<< HEAD
require:
  - rubocop-performance
=======
require: rubocop-performance
>>>>>>> 0ca8a3d4

AllCops:
  DisabledByDefault: true
  Exclude:
    - 'bundler/**/*'
    - 'lib/rubygems/resolver/molinillo/**/*'
    - 'pkg/**/*'
    - 'tmp/**/*'
  TargetRubyVersion: 2.3

Layout/AccessModifierIndentation:
  Enabled: true

Layout/ArrayAlignment:
  Enabled: true

Layout/BlockAlignment:
  Enabled: true

Layout/CaseIndentation:
  Enabled: true

Layout/ClosingParenthesisIndentation:
  Enabled: true

Layout/CommentIndentation:
  Enabled: true

Layout/ElseAlignment:
  Enabled: true

Layout/EmptyLinesAroundAccessModifier:
  Enabled: true

# Force Unix line endings.
Layout/EndOfLine:
  Enabled: true
  EnforcedStyle: lf

Layout/EmptyLines:
  Enabled: true

Layout/EmptyLinesAroundClassBody:
  Enabled: true
  EnforcedStyle: empty_lines_except_namespace

Layout/EmptyLinesAroundMethodBody:
  Enabled: true

Layout/ExtraSpacing:
  Enabled: true

Layout/FirstHashElementIndentation:
  Enabled: true
  EnforcedStyle: consistent

Layout/FirstArrayElementIndentation:
  Enabled: true
  EnforcedStyle: consistent

Layout/IndentationConsistency:
  Enabled: true

Layout/IndentationWidth:
  Enabled: true

Layout/SpaceAroundOperators:
  Enabled: true

Layout/SpaceInsideParens:
  Enabled: true

Layout/TrailingEmptyLines:
  Enabled: true

Layout/TrailingWhitespace:
  Enabled: true

Lint/DuplicateMethods:
  Enabled: true

Lint/ParenthesesAsGroupedExpression:
  Enabled: true

<<<<<<< HEAD
Performance/StartWith:
=======
Naming/HeredocDelimiterCase:
  Enabled: true

Naming/HeredocDelimiterNaming:
  Enabled: true
  ForbiddenDelimiters:
    - ^RB$

Performance/StringReplacement:
>>>>>>> 0ca8a3d4
  Enabled: true

Style/MethodDefParentheses:
  Enabled: true

Style/MultilineIfThen:
  Enabled: true

Style/MutableConstant:
  Enabled: true

Style/BlockDelimiters:
  Enabled: true

Style/PercentLiteralDelimiters:
  Enabled: true<|MERGE_RESOLUTION|>--- conflicted
+++ resolved
@@ -1,9 +1,4 @@
-<<<<<<< HEAD
-require:
-  - rubocop-performance
-=======
 require: rubocop-performance
->>>>>>> 0ca8a3d4
 
 AllCops:
   DisabledByDefault: true
@@ -88,9 +83,6 @@
 Lint/ParenthesesAsGroupedExpression:
   Enabled: true
 
-<<<<<<< HEAD
-Performance/StartWith:
-=======
 Naming/HeredocDelimiterCase:
   Enabled: true
 
@@ -99,8 +91,10 @@
   ForbiddenDelimiters:
     - ^RB$
 
+Performance/StartWith:
+  Enabled: true
+
 Performance/StringReplacement:
->>>>>>> 0ca8a3d4
   Enabled: true
 
 Style/MethodDefParentheses:
